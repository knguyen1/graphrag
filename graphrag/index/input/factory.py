# Copyright (c) 2024 Microsoft Corporation.
# Licensed under the MIT License

"""A module containing create_input method definition."""

import logging
from collections.abc import Awaitable, Callable
from typing import cast

import pandas as pd

from graphrag.config.enums import InputFileType
from graphrag.config.models.input_config import InputConfig
from graphrag.index.input.csv import load_csv
from graphrag.index.input.json import load_json
from graphrag.index.input.text import load_text
from graphrag.logger.base import ProgressLogger
from graphrag.logger.null_progress import NullProgressLogger
<<<<<<< HEAD
from graphrag.storage.blob_pipeline_storage import BlobPipelineStorage
from graphrag.storage.file_pipeline_storage import FilePipelineStorage
from graphrag.storage.s3_pipeline_storage import S3PipelineStorage
=======
from graphrag.storage.pipeline_storage import PipelineStorage
>>>>>>> 1df89727

log = logging.getLogger(__name__)
loaders: dict[str, Callable[..., Awaitable[pd.DataFrame]]] = {
    InputFileType.text: load_text,
    InputFileType.csv: load_csv,
    InputFileType.json: load_json,
}


async def create_input(
    config: InputConfig,
    storage: PipelineStorage,
    progress_reporter: ProgressLogger | None = None,
) -> pd.DataFrame:
    """Instantiate input data for a pipeline."""
    progress_reporter = progress_reporter or NullProgressLogger()

<<<<<<< HEAD
    match config.type:
        case InputType.blob:
            log.info("using blob storage input")
            if config.container_name is None:
                msg = "Container name required for blob storage"
                raise ValueError(msg)
            if (
                config.connection_string is None
                and config.storage_account_blob_url is None
            ):
                msg = "Connection string or storage account blob url required for blob storage"
                raise ValueError(msg)
            storage = BlobPipelineStorage(
                connection_string=config.connection_string,
                storage_account_blob_url=config.storage_account_blob_url,
                container_name=config.container_name,
                path_prefix=config.base_dir,
            )
        case InputType.file:
            log.info("using file storage for input")
            storage = FilePipelineStorage(
                root_dir=str(Path(root_dir) / (config.base_dir or ""))
            )
        case InputType.s3:
            log.info("Using s3 storage for input")
            if not config.bucket_name:
                msg = "Bucket name required for s3 storage"
                raise ValueError(msg)
            storage = S3PipelineStorage(
                bucket_name=config.bucket_name,
                prefix=config.prefix,
                encoding=config.encoding,
                aws_access_key_id=config.aws_access_key_id,
                aws_secret_access_key=config.aws_secret_access_key,
                region_name=config.region_name)
        case _:
            log.info("using file storage for input")
            storage = FilePipelineStorage(
                root_dir=str(Path(root_dir) / (config.base_dir or ""))
            )

=======
>>>>>>> 1df89727
    if config.file_type in loaders:
        progress = progress_reporter.child(
            f"Loading Input ({config.file_type})", transient=False
        )
        loader = loaders[config.file_type]
        result = await loader(config, progress, storage)
        # Convert metadata columns to strings and collapse them into a JSON object
        if config.metadata:
            if all(col in result.columns for col in config.metadata):
                # Collapse the metadata columns into a single JSON object column
                result["metadata"] = result[config.metadata].apply(
                    lambda row: row.to_dict(), axis=1
                )
            else:
                value_error_msg = (
                    "One or more metadata columns not found in the DataFrame."
                )
                raise ValueError(value_error_msg)

            result[config.metadata] = result[config.metadata].astype(str)

        return cast("pd.DataFrame", result)

    msg = f"Unknown input type {config.file_type}"
    raise ValueError(msg)<|MERGE_RESOLUTION|>--- conflicted
+++ resolved
@@ -16,13 +16,7 @@
 from graphrag.index.input.text import load_text
 from graphrag.logger.base import ProgressLogger
 from graphrag.logger.null_progress import NullProgressLogger
-<<<<<<< HEAD
-from graphrag.storage.blob_pipeline_storage import BlobPipelineStorage
-from graphrag.storage.file_pipeline_storage import FilePipelineStorage
-from graphrag.storage.s3_pipeline_storage import S3PipelineStorage
-=======
 from graphrag.storage.pipeline_storage import PipelineStorage
->>>>>>> 1df89727
 
 log = logging.getLogger(__name__)
 loaders: dict[str, Callable[..., Awaitable[pd.DataFrame]]] = {
@@ -40,50 +34,6 @@
     """Instantiate input data for a pipeline."""
     progress_reporter = progress_reporter or NullProgressLogger()
 
-<<<<<<< HEAD
-    match config.type:
-        case InputType.blob:
-            log.info("using blob storage input")
-            if config.container_name is None:
-                msg = "Container name required for blob storage"
-                raise ValueError(msg)
-            if (
-                config.connection_string is None
-                and config.storage_account_blob_url is None
-            ):
-                msg = "Connection string or storage account blob url required for blob storage"
-                raise ValueError(msg)
-            storage = BlobPipelineStorage(
-                connection_string=config.connection_string,
-                storage_account_blob_url=config.storage_account_blob_url,
-                container_name=config.container_name,
-                path_prefix=config.base_dir,
-            )
-        case InputType.file:
-            log.info("using file storage for input")
-            storage = FilePipelineStorage(
-                root_dir=str(Path(root_dir) / (config.base_dir or ""))
-            )
-        case InputType.s3:
-            log.info("Using s3 storage for input")
-            if not config.bucket_name:
-                msg = "Bucket name required for s3 storage"
-                raise ValueError(msg)
-            storage = S3PipelineStorage(
-                bucket_name=config.bucket_name,
-                prefix=config.prefix,
-                encoding=config.encoding,
-                aws_access_key_id=config.aws_access_key_id,
-                aws_secret_access_key=config.aws_secret_access_key,
-                region_name=config.region_name)
-        case _:
-            log.info("using file storage for input")
-            storage = FilePipelineStorage(
-                root_dir=str(Path(root_dir) / (config.base_dir or ""))
-            )
-
-=======
->>>>>>> 1df89727
     if config.file_type in loaders:
         progress = progress_reporter.child(
             f"Loading Input ({config.file_type})", transient=False
